--- conflicted
+++ resolved
@@ -104,19 +104,11 @@
 
     def _run_component(self, **kwargs: Any) -> Any:
         """Run component."""
-<<<<<<< HEAD
-        # include LLM?
-=======
->>>>>>> 0c554b34
         output = self.query_engine.query(kwargs["input"])
         return {"output": output}
 
     async def _arun_component(self, **kwargs: Any) -> Any:
         """Run component."""
-<<<<<<< HEAD
-        # include LLM?
-=======
->>>>>>> 0c554b34
         output = await self.query_engine.aquery(kwargs["input"])
         return {"output": output}
 
