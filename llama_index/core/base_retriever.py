--- conflicted
+++ resolved
@@ -25,12 +25,7 @@
     # )
 
     def __init__(self, callback_manager: Optional[CallbackManager] = None) -> None:
-<<<<<<< HEAD
-        callback_manager = callback_manager or CallbackManager()
-        # super().__init__(callback_manager=callback_manager)
-=======
         self.callback_manager = callback_manager or CallbackManager()
->>>>>>> 0c554b34
 
     def _check_callback_manager(self) -> None:
         """Check callback manager."""
@@ -147,19 +142,11 @@
 
     def _run_component(self, **kwargs: Any) -> Any:
         """Run component."""
-<<<<<<< HEAD
-        # include LLM?
-=======
->>>>>>> 0c554b34
         output = self.retriever.retrieve(kwargs["input"])
         return {"output": output}
 
     async def _arun_component(self, **kwargs: Any) -> Any:
         """Run component."""
-<<<<<<< HEAD
-        # include LLM?
-=======
->>>>>>> 0c554b34
         output = await self.retriever.aretrieve(kwargs["input"])
         return {"output": output}
 
